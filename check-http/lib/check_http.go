--- conflicted
+++ resolved
@@ -1,8 +1,8 @@
 package checkhttp
 
 import (
+	"bufio"
 	"bytes"
-	"bufio"
 	"crypto/tls"
 	"fmt"
 	"io/ioutil"
@@ -25,12 +25,8 @@
 	Statuses           []string `short:"s" long:"status" description:"mapping of HTTP status"`
 	NoCheckCertificate bool     `long:"no-check-certificate" description:"Do not check certificate"`
 	SourceIP           string   `short:"i" long:"source-ip" description:"source IP address"`
-<<<<<<< HEAD
+	Headers            []string `short:"H" description:"Host name for servers using host headers"`
 	Regexp             string   `short:"p" long:"pattern" description:"Expected pattern in the content"`
-=======
-	Headers            []string `short:"H" description:"Host name for servers using host headers"`
-	ExpectedContent    string   `short:"c" long:"content" description:"Expected string in the content"`
->>>>>>> 5390bd3c
 }
 
 // Do the plugin
@@ -199,9 +195,6 @@
 		if err != nil {
 			return checkers.Unknown(err.Error())
 		}
-
-		//expected := []byte(opts.ExpectedContent)
-		//if !bytes.Contains(body, expected) {
 		if !re.Match(body) {
 			fmt.Fprintf(respMsg, "'%s' not found in the content\n", opts.Regexp)
 			checkSt = checkers.CRITICAL
