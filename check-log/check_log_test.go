package main

import (
	"fmt"
	"io/ioutil"
	"os"
	"path/filepath"
	"reflect"
	"strings"
	"testing"

	"github.com/mackerelio/checkers"
	"github.com/stretchr/testify/assert"
)

func TestGetStateFile(t *testing.T) {
	sPath := getStateFile("/var/lib", "C:/Windows/hoge", []string{})
	assert.Equal(t, "/var/lib/C/Windows/hoge-d41d8cd98f00b204e9800998ecf8427e", sPath, "drive letter should be cared")

	sPath = getStateFile("/var/lib", "/linux/hoge", []string{})
	assert.Equal(t, "/var/lib/linux/hoge-d41d8cd98f00b204e9800998ecf8427e", sPath, "drive letter should be cared")
}

func TestWriteBytesToSkip(t *testing.T) {
	f := ".tmp/fuga/piyo"
	err := writeBytesToSkip(f, 15)
	assert.Equal(t, err, nil, "err should be nil")

	skipBytes, err := getBytesToSkip(f)
	assert.Equal(t, err, nil, "err should be nil")
	assert.Equal(t, skipBytes, int64(15))
}

func TestSearchReader(t *testing.T) {
	dir, err := ioutil.TempDir("", "check-log-test")
	if err != nil {
		t.Fatalf("TempDir failed: %s", err)
	}
	defer os.RemoveAll(dir)

	opts := &logOpts{
		StateDir: dir,
		LogFile:  filepath.Join(dir, "dummy"),
		Pattern:  `FATAL`,
	}
	opts.prepare()

	content := `FATAL 11
OK
FATAL 22
Fatal
`
	r := strings.NewReader(content)
	warnNum, critNum, readBytes, errLines, err := opts.searchReader(r)

	assert.Equal(t, int64(2), warnNum, "warnNum should be 2")
	assert.Equal(t, int64(2), critNum, "critNum should be 2")
	assert.Equal(t, "FATAL 11\nFATAL 22\n", errLines, "invalid errLines")
	assert.Equal(t, int64(len(content)), readBytes, "readBytes should be 26")
}

func TestRun(t *testing.T) {
	dir, err := ioutil.TempDir("", "check-log-test")
	if err != nil {
		t.Errorf("something went wrong")
	}
	defer os.RemoveAll(dir)

	logf := filepath.Join(dir, "dummy")
	fh, _ := os.Create(logf)
	defer fh.Close()

	ptn := `FATAL`
	opts, _ := parseArgs([]string{"-s", dir, "-f", logf, "-p", ptn})
	opts.prepare()

	stateFile := getStateFile(opts.StateDir, logf, opts.origArgs)

	bytes, _ := getBytesToSkip(stateFile)
	assert.Equal(t, int64(0), bytes, "something went wrong")

	testEmpty := func() {
		w, c, errLines, err := opts.searchLog(logf)
		assert.Equal(t, err, nil, "err should be nil")
		assert.Equal(t, int64(0), w, "something went wrong")
		assert.Equal(t, int64(0), c, "something went wrong")
		assert.Equal(t, "", errLines, "something went wrong")

		bytes, _ = getBytesToSkip(stateFile)
		assert.Equal(t, int64(0), bytes, "something went wrong")
	}
	testEmpty()

	l1 := "FATAL\nFATAL\n"
	test2Line := func() {
		fh.WriteString(l1)
		w, c, errLines, err := opts.searchLog(logf)
		assert.Equal(t, err, nil, "err should be nil")
		assert.Equal(t, int64(2), w, "something went wrong")
		assert.Equal(t, int64(2), c, "something went wrong")
		assert.Equal(t, l1, errLines, "something went wrong")

		bytes, _ = getBytesToSkip(stateFile)
		assert.Equal(t, int64(len(l1)), bytes, "something went wrong")
	}
	test2Line()

	testReadAgain := func() {
		w, c, errLines, err := opts.searchLog(logf)
		assert.Equal(t, err, nil, "err should be nil")
		assert.Equal(t, int64(0), w, "something went wrong")
		assert.Equal(t, int64(0), c, "something went wrong")
		assert.Equal(t, "", errLines, "something went wrong")

		bytes, _ = getBytesToSkip(stateFile)
		assert.Equal(t, int64(len(l1)), bytes, "something went wrong")
	}
	testReadAgain()

	l2 := "SUCCESS\n"
	testRecover := func() {
		fh.WriteString(l2)
		w, c, errLines, err := opts.searchLog(logf)
		assert.Equal(t, err, nil, "err should be nil")
		assert.Equal(t, int64(0), w, "something went wrong")
		assert.Equal(t, int64(0), c, "something went wrong")
		assert.Equal(t, "", errLines, "something went wrong")

		bytes, _ = getBytesToSkip(stateFile)
		assert.Equal(t, int64(len(l1)+len(l2)), bytes, "something went wrong")
	}
	testRecover()

	testSuccessAgain := func() {
		w, c, errLines, err := opts.searchLog(logf)
		assert.Equal(t, err, nil, "err should be nil")
		assert.Equal(t, int64(0), w, "something went wrong")
		assert.Equal(t, int64(0), c, "something went wrong")
		assert.Equal(t, "", errLines, "something went wrong")

		bytes, _ = getBytesToSkip(stateFile)
		assert.Equal(t, int64(len(l1)+len(l2)), bytes, "something went wrong")
	}
	testSuccessAgain()

	testErrorAgain := func() {
		fh.WriteString(l1)
		w, c, errLines, err := opts.searchLog(logf)
		assert.Equal(t, err, nil, "err should be nil")
		assert.Equal(t, int64(2), w, "something went wrong")
		assert.Equal(t, int64(2), c, "something went wrong")
		assert.Equal(t, l1, errLines, "something went wrong")

		bytes, _ = getBytesToSkip(stateFile)
		assert.Equal(t, int64(len(l1)*2+len(l2)), bytes, "something went wrong")
	}
	testErrorAgain()

	testRecoverAgain := func() {
		fh.WriteString(l2)
		w, c, errLines, err := opts.searchLog(logf)
		assert.Equal(t, err, nil, "err should be nil")
		assert.Equal(t, int64(0), w, "something went wrong")
		assert.Equal(t, int64(0), c, "something went wrong")
		assert.Equal(t, "", errLines, "something went wrong")

		bytes, _ = getBytesToSkip(stateFile)
		assert.Equal(t, int64(len(l1)*2+len(l2)*2), bytes, "something went wrong")
	}
	testRecoverAgain()

	testRotate := func() {
		fh.Close()
		os.Remove(logf)
		fh, _ = os.Create(logf)

		fh.WriteString(l2)
		w, c, errLines, err := opts.searchLog(logf)
		assert.Equal(t, err, nil, "err should be nil")
		assert.Equal(t, int64(0), w, "something went wrong")
		assert.Equal(t, int64(0), c, "something went wrong")
		assert.Equal(t, "", errLines, "something went wrong")

		bytes, _ = getBytesToSkip(stateFile)
		assert.Equal(t, int64(len(l2)), bytes, "something went wrong")
	}
	testRotate()
}

func TestRunWithMiddleOfLine(t *testing.T) {
	dir, err := ioutil.TempDir("", "check-log-test")
	if err != nil {
		t.Errorf("something went wrong")
	}
	defer os.RemoveAll(dir)

	logf := filepath.Join(dir, "dummy")
	fh, _ := os.Create(logf)
	defer fh.Close()

	ptn := `FATAL`
	opts, _ := parseArgs([]string{"-s", dir, "-f", logf, "-p", ptn})
	opts.prepare()

	stateFile := getStateFile(opts.StateDir, logf, opts.origArgs)

	bytes, _ := getBytesToSkip(stateFile)
	assert.Equal(t, int64(0), bytes, "something went wrong")

	testMiddleOfLine := func() {
		fh.WriteString("FATA")
		w, c, errLines, err := opts.searchLog(logf)
		assert.Equal(t, err, nil, "err should be nil")
		assert.Equal(t, int64(0), w, "something went wrong")
		assert.Equal(t, int64(0), c, "something went wrong")
		assert.Equal(t, "", errLines, "something went wrong")

		bytes, _ = getBytesToSkip(stateFile)
		assert.Equal(t, int64(0), bytes, "something went wrong")
	}
	testMiddleOfLine()

	testFail := func() {
		fh.WriteString("L\nSUCC")
		w, c, errLines, err := opts.searchLog(logf)
		assert.Equal(t, err, nil, "err should be nil")
		assert.Equal(t, int64(1), w, "something went wrong")
		assert.Equal(t, int64(1), c, "something went wrong")
		assert.Equal(t, "FATAL\n", errLines, "something went wrong")

		bytes, _ = getBytesToSkip(stateFile)
		assert.Equal(t, int64(len("FATAL\n")), bytes, "something went wrong")
	}
	testFail()
}

func TestRunWithNoState(t *testing.T) {
	dir, err := ioutil.TempDir("", "check-log-test")
	if err != nil {
		t.Errorf("something went wrong")
	}
	defer os.RemoveAll(dir)

	logf := filepath.Join(dir, "dummy")
	fh, _ := os.Create(logf)
	defer fh.Close()

	ptn := `FATAL`
	opts, _ := parseArgs([]string{"-s", dir, "-f", logf, "-p", ptn, "--no-state"})
	opts.prepare()

	fatal := "FATAL\n"
	test2Line := func() {
		fh.WriteString(fatal)
		fh.WriteString(fatal)
		w, c, errLines, err := opts.searchLog(logf)
		assert.Equal(t, err, nil, "err should be nil")
		assert.Equal(t, int64(2), w, "something went wrong")
		assert.Equal(t, int64(2), c, "something went wrong")
		assert.Equal(t, strings.Repeat(fatal, 2), errLines, "something went wrong")
	}
	test2Line()

	test1LineAgain := func() {
		fh.WriteString(fatal)
		w, c, errLines, err := opts.searchLog(logf)
		assert.Equal(t, err, nil, "err should be nil")
		assert.Equal(t, int64(3), w, "something went wrong")
		assert.Equal(t, int64(3), c, "something went wrong")
		assert.Equal(t, strings.Repeat(fatal, 3), errLines, "something went wrong")
	}
	test1LineAgain()
}

func TestSearchReaderWithLevel(t *testing.T) {
	dir, err := ioutil.TempDir("", "check-log-test")
	if err != nil {
		t.Errorf("something went wrong")
	}
	defer os.RemoveAll(dir)

	logf := filepath.Join(dir, "dummy")
	ptn := `FATAL level:([0-9]+)`
	opts, _ := parseArgs([]string{"-s", dir, "-f", logf, "-i", "-p", ptn, "--critical-level=17", "--warning-level=11"})
	if !reflect.DeepEqual(&logOpts{
		StateDir:        dir,
		LogFile:         filepath.Join(dir, "dummy"),
		CaseInsensitive: true,
		Pattern:         `FATAL level:([0-9]+)`,
		WarnLevel:       11,
		CritLevel:       17,
		Missing:         "UNKNOWN",
	}, opts) {
		t.Errorf("something went wrong")
	}
	opts.prepare()

	content := `FATAL level:11
OK
FATAL level:22
Fatal level:17
`
	r := strings.NewReader(content)
	warnNum, critNum, readBytes, errLines, err := opts.searchReader(r)

	assert.Equal(t, int64(2), warnNum, "warnNum should be 2")
	assert.Equal(t, int64(1), critNum, "critNum should be 1")
	assert.Equal(t, "FATAL level:22\nFatal level:17\n", errLines, "invalid errLines")
	assert.Equal(t, int64(len(content)), readBytes, "readBytes should be 26")
}

<<<<<<< HEAD
func TestRunWithEncoding(t *testing.T) {
=======
func TestRunWithMissingOk(t *testing.T) {
>>>>>>> b940f2b6
	dir, err := ioutil.TempDir("", "check-log-test")
	if err != nil {
		t.Errorf("something went wrong")
	}
	defer os.RemoveAll(dir)

	logf := filepath.Join(dir, "dummy")
<<<<<<< HEAD
	fh, _ := os.Create(logf)
	defer fh.Close()

	opts, _ := parseArgs([]string{"-s", dir, "-f", logf, "-p", `エラー`, "--encoding", "euc-jp"})
	opts.prepare()

	fatal := "\xa5\xa8\xa5\xe9\xa1\xbc\n" // エラー
	testEncoding := func() {
		fh.Write([]byte(fatal))
		w, c, errLines, err := opts.searchLog(logf)
		assert.Equal(t, err, nil, "err should be nil")
		assert.Equal(t, int64(1), w, "something went wrong")
		assert.Equal(t, int64(1), c, "something went wrong")
		assert.Equal(t, "エラー\n", errLines, "something went wrong")
	}
	testEncoding()
}

func TestRunWithoutEncoding(t *testing.T) {
=======

	ptn := `FATAL`
	missing := `OK`
	params := []string{"-s", dir, "-f", logf, "-p", ptn, "--missing", missing}
	opts, _ := parseArgs(params)
	opts.prepare()

	testRunLogFileMissing := func() {
		ckr := run(params)
		assert.Equal(t, ckr.Status, checkers.OK, "ckr.Status should be OK")
		msg := fmt.Sprintf("0 warnings, 0 criticals for pattern /FATAL/.\nThe following 1 files are missing.\n%s", logf)
		assert.Equal(t, ckr.Message, msg, "something went wrong")
	}
	testRunLogFileMissing()
}

func TestRunWithMissingWarning(t *testing.T) {
>>>>>>> b940f2b6
	dir, err := ioutil.TempDir("", "check-log-test")
	if err != nil {
		t.Errorf("something went wrong")
	}
	defer os.RemoveAll(dir)

	logf := filepath.Join(dir, "dummy")
<<<<<<< HEAD
	fh, _ := os.Create(logf)
	defer fh.Close()

	opts, _ := parseArgs([]string{"-s", dir, "-f", logf, "-p", `エラー`})
	opts.prepare()

	fatal := "\xa5\xa8\xa5\xe9\xa1\xbc\nエラー\n" // エラー
	testWithoutEncoding := func() {
		fh.Write([]byte(fatal))
		w, c, errLines, err := opts.searchLog(logf)
		assert.Equal(t, err, nil, "err should be nil")
		assert.Equal(t, int64(1), w, "something went wrong")
		assert.Equal(t, int64(1), c, "something went wrong")
		assert.Equal(t, "エラー\n", errLines, "something went wrong")
	}
	testWithoutEncoding()

	fatal = "エラー\n"
	testWithEncoding := func() {
		fh.Write([]byte(fatal))
		w, c, errLines, err := opts.searchLog(logf)
		assert.Equal(t, err, nil, "err should be nil")
		assert.Equal(t, int64(1), w, "something went wrong")
		assert.Equal(t, int64(1), c, "something went wrong")
		assert.Equal(t, "エラー\n", errLines, "something went wrong")
	}
	testWithEncoding()
=======

	ptn := `FATAL`
	missing := `WARNING`
	params := []string{"-s", dir, "-f", logf, "-p", ptn, "--missing", missing}
	opts, _ := parseArgs(params)
	opts.prepare()

	testRunLogFileMissing := func() {
		ckr := run(params)
		assert.Equal(t, ckr.Status, checkers.WARNING, "ckr.Status should be WARNING")
		msg := fmt.Sprintf("0 warnings, 0 criticals for pattern /FATAL/.\nThe following 1 files are missing.\n%s", logf)
		assert.Equal(t, ckr.Message, msg, "something went wrong")
	}
	testRunLogFileMissing()
}

func TestRunWithMissingCritical(t *testing.T) {
	dir, err := ioutil.TempDir("", "check-log-test")
	if err != nil {
		t.Errorf("something went wrong")
	}
	defer os.RemoveAll(dir)

	logf := filepath.Join(dir, "dummy")

	ptn := `FATAL`
	missing := `CRITICAL`
	params := []string{"-s", dir, "-f", logf, "-p", ptn, "--missing", missing}
	opts, _ := parseArgs(params)
	opts.prepare()

	testRunLogFileMissing := func() {
		ckr := run(params)
		assert.Equal(t, ckr.Status, checkers.CRITICAL, "ckr.Status should be CRITICAL")
		msg := fmt.Sprintf("0 warnings, 0 criticals for pattern /FATAL/.\nThe following 1 files are missing.\n%s", logf)
		assert.Equal(t, ckr.Message, msg, "something went wrong")
	}
	testRunLogFileMissing()
}

func TestRunWithMissingUnknown(t *testing.T) {
	dir, err := ioutil.TempDir("", "check-log-test")
	if err != nil {
		t.Errorf("something went wrong")
	}
	defer os.RemoveAll(dir)

	logf := filepath.Join(dir, "dummy")

	ptn := `FATAL`
	missing := `UNKNOWN`
	params := []string{"-s", dir, "-f", logf, "-p", ptn, "--missing", missing}
	opts, _ := parseArgs(params)
	opts.prepare()

	testRunLogFileMissing := func() {
		ckr := run(params)
		assert.Equal(t, ckr.Status, checkers.UNKNOWN, "ckr.Status should be UNKNOWN")
		msg := fmt.Sprintf("0 warnings, 0 criticals for pattern /FATAL/.\nThe following 1 files are missing.\n%s", logf)
		assert.Equal(t, ckr.Message, msg, "something went wrong")
	}
	testRunLogFileMissing()
>>>>>>> b940f2b6
}<|MERGE_RESOLUTION|>--- conflicted
+++ resolved
@@ -309,19 +309,14 @@
 	assert.Equal(t, int64(len(content)), readBytes, "readBytes should be 26")
 }
 
-<<<<<<< HEAD
 func TestRunWithEncoding(t *testing.T) {
-=======
-func TestRunWithMissingOk(t *testing.T) {
->>>>>>> b940f2b6
-	dir, err := ioutil.TempDir("", "check-log-test")
-	if err != nil {
-		t.Errorf("something went wrong")
-	}
-	defer os.RemoveAll(dir)
-
-	logf := filepath.Join(dir, "dummy")
-<<<<<<< HEAD
+	dir, err := ioutil.TempDir("", "check-log-test")
+	if err != nil {
+		t.Errorf("something went wrong")
+	}
+	defer os.RemoveAll(dir)
+
+	logf := filepath.Join(dir, "dummy")
 	fh, _ := os.Create(logf)
 	defer fh.Close()
 
@@ -341,7 +336,50 @@
 }
 
 func TestRunWithoutEncoding(t *testing.T) {
-=======
+	dir, err := ioutil.TempDir("", "check-log-test")
+	if err != nil {
+		t.Errorf("something went wrong")
+	}
+	defer os.RemoveAll(dir)
+
+	logf := filepath.Join(dir, "dummy")
+	fh, _ := os.Create(logf)
+	defer fh.Close()
+
+	opts, _ := parseArgs([]string{"-s", dir, "-f", logf, "-p", `エラー`})
+	opts.prepare()
+
+	fatal := "\xa5\xa8\xa5\xe9\xa1\xbc\nエラー\n" // エラー
+	testWithoutEncoding := func() {
+		fh.Write([]byte(fatal))
+		w, c, errLines, err := opts.searchLog(logf)
+		assert.Equal(t, err, nil, "err should be nil")
+		assert.Equal(t, int64(1), w, "something went wrong")
+		assert.Equal(t, int64(1), c, "something went wrong")
+		assert.Equal(t, "エラー\n", errLines, "something went wrong")
+	}
+	testWithoutEncoding()
+
+	fatal = "エラー\n"
+	testWithEncoding := func() {
+		fh.Write([]byte(fatal))
+		w, c, errLines, err := opts.searchLog(logf)
+		assert.Equal(t, err, nil, "err should be nil")
+		assert.Equal(t, int64(1), w, "something went wrong")
+		assert.Equal(t, int64(1), c, "something went wrong")
+		assert.Equal(t, "エラー\n", errLines, "something went wrong")
+	}
+	testWithEncoding()
+}
+
+func TestRunWithMissingOk(t *testing.T) {
+	dir, err := ioutil.TempDir("", "check-log-test")
+	if err != nil {
+		t.Errorf("something went wrong")
+	}
+	defer os.RemoveAll(dir)
+
+	logf := filepath.Join(dir, "dummy")
 
 	ptn := `FATAL`
 	missing := `OK`
@@ -359,43 +397,13 @@
 }
 
 func TestRunWithMissingWarning(t *testing.T) {
->>>>>>> b940f2b6
-	dir, err := ioutil.TempDir("", "check-log-test")
-	if err != nil {
-		t.Errorf("something went wrong")
-	}
-	defer os.RemoveAll(dir)
-
-	logf := filepath.Join(dir, "dummy")
-<<<<<<< HEAD
-	fh, _ := os.Create(logf)
-	defer fh.Close()
-
-	opts, _ := parseArgs([]string{"-s", dir, "-f", logf, "-p", `エラー`})
-	opts.prepare()
-
-	fatal := "\xa5\xa8\xa5\xe9\xa1\xbc\nエラー\n" // エラー
-	testWithoutEncoding := func() {
-		fh.Write([]byte(fatal))
-		w, c, errLines, err := opts.searchLog(logf)
-		assert.Equal(t, err, nil, "err should be nil")
-		assert.Equal(t, int64(1), w, "something went wrong")
-		assert.Equal(t, int64(1), c, "something went wrong")
-		assert.Equal(t, "エラー\n", errLines, "something went wrong")
-	}
-	testWithoutEncoding()
-
-	fatal = "エラー\n"
-	testWithEncoding := func() {
-		fh.Write([]byte(fatal))
-		w, c, errLines, err := opts.searchLog(logf)
-		assert.Equal(t, err, nil, "err should be nil")
-		assert.Equal(t, int64(1), w, "something went wrong")
-		assert.Equal(t, int64(1), c, "something went wrong")
-		assert.Equal(t, "エラー\n", errLines, "something went wrong")
-	}
-	testWithEncoding()
-=======
+	dir, err := ioutil.TempDir("", "check-log-test")
+	if err != nil {
+		t.Errorf("something went wrong")
+	}
+	defer os.RemoveAll(dir)
+
+	logf := filepath.Join(dir, "dummy")
 
 	ptn := `FATAL`
 	missing := `WARNING`
@@ -458,5 +466,4 @@
 		assert.Equal(t, ckr.Message, msg, "something went wrong")
 	}
 	testRunLogFileMissing()
->>>>>>> b940f2b6
 }